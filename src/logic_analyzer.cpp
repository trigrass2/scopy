--- conflicted
+++ resolved
@@ -860,7 +860,7 @@
 	setHWTriggerLogic("or");
 }
 
-<<<<<<< HEAD
+
 void LogicAnalyzer::cursorValueChanged_1(int pos)
 {
 	value_cursor1 = -(pixelToTime(pos) + active_plot_timebase * 10 / 2 - active_timePos);
@@ -926,7 +926,8 @@
 		d_hCursorHandle2->hide();
 		ui->cursorsStatusWidget->hide();
 	}
-=======
+}
+
 QJsonValue LogicAnalyzer::chmToJson()
 {
 	QJsonObject obj;
@@ -1034,7 +1035,6 @@
 void LogicAnalyzer_API::setChm(QString val)
 {
 	lga->fromString(val);
->>>>>>> 880a2762
 }
 
 bool LogicAnalyzer_API::running() const
