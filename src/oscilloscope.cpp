/*
 * Copyright 2016 Analog Devices, Inc.
 *
 * This program is free software; you can redistribute it and/or modify
 * it under the terms of the GNU General Public License as published by
 * the Free Software Foundation; either version 3, or (at your option)
 * any later version.
 *
 * This program is distributed in the hope that it will be useful,
 * but WITHOUT ANY WARRANTY; without even the implied warranty of
 * MERCHANTABILITY or FITNESS FOR A PARTICULAR PURPOSE.  See the
 * GNU General Public License for more details.
 *
 * You should have received a copy of the GNU General Public License
 * along with GNU Radio; see the file LICENSE.  If not, write to
 * the Free Software Foundation, Inc., 51 Franklin Street,
 * Boston, MA 02110-1301, USA.
 */

/* GNU Radio includes */
#include <gnuradio/blocks/float_to_complex.h>
#include <gnuradio/iio/math.h>

/* Qt includes */
#include <QtWidgets>
#include <QDebug>
#include <QVBoxLayout>

/* Local includes */
#include "adc_sample_conv.hpp"
#include "math.hpp"
#include "oscilloscope.hpp"
#include "dynamicWidget.hpp"

/* Generated UI */
#include "ui_math_panel.h"
#include "ui_channel.h"
#include "ui_channel_math.h"
#include "ui_channel_settings.h"
#include "ui_cursors_settings.h"
#include "ui_osc_general_settings.h"
#include "ui_measure_settings.h"
#include "ui_measure_panel.h"
#include "ui_oscilloscope.h"
#include "ui_trigger.h"

using namespace adiscope;
using namespace gr;
using namespace std;

const unsigned long Oscilloscope::maxBufferSize = 32768;

Oscilloscope::Oscilloscope(struct iio_context *ctx,
		Filter *filt, QPushButton *runButton,
		float gain_ch1, float gain_ch2, QWidget *parent) :
	QWidget(parent),
	adc(ctx, filt),
	nb_channels(Oscilloscope::adc.numChannels()),
	sampling_rates(adc.availSamplRates()),
	active_sample_rate(adc.sampleRate()),
	nb_math_channels(0),
	ui(new Ui::Oscilloscope),
	trigger_settings(ctx),
	plot(parent, 16, 10),
	fft_plot(nb_channels, parent),
	xy_plot(nb_channels / 2, parent),
	hist_plot(nb_channels, parent),
	ids(new iio_manager::port_id[nb_channels]),
	fft_ids(new iio_manager::port_id[nb_channels]),
	hist_ids(new iio_manager::port_id[nb_channels]),
	xy_ids(new iio_manager::port_id[nb_channels & ~1]),
	fft_is_visible(false), hist_is_visible(false), xy_is_visible(false),
	triggerDelay(0),
	selectedChannel(-1),
	menuOpened(false), current_channel(0), math_chn_counter(0),
	settings_group(new QButtonGroup(this)),
	channels_group(new QButtonGroup(this)),
	menuRunButton(runButton)
{
	ui->setupUi(this);
	int triggers_panel = ui->stackedWidget->insertWidget(-1, &trigger_settings);
	settings_group->setExclusive(true);

	fft_size = 1024;

	/* Gnuradio Blocks */

	int num_samples = plot.axisInterval(QwtPlot::xBottom).width() *
				adc.sampleRate();

	this->qt_time_block = adiscope::scope_sink_f::make(
			num_samples,
			adc.sampleRate(), "Osc Time", nb_channels, (QObject *)&plot);
	trigger_settings.setPlotNumSamples(num_samples);

	this->qt_fft_block = adiscope::scope_sink_f::make(fft_size, adc.sampleRate(),
			"Osc Frequency", nb_channels, (QObject *)&fft_plot);

	this->qt_hist_block = adiscope::histogram_sink_f::make(1024, 100, 0, 20,
			"Osc Histogram", nb_channels, (QObject *)&hist_plot);

	this->qt_xy_block = adiscope::xy_sink_c::make(
			400, "Osc XY", nb_channels / 2, (QObject*)&xy_plot);

	this->qt_time_block->set_trigger_mode(TRIG_MODE_TAG, 0, "buffer_start");
	this->qt_fft_block->set_trigger_mode(TRIG_MODE_TAG, 0, "buffer_start");

	// Prevent the application from hanging while waiting for a trigger condition
	iio_context_set_timeout(ctx, UINT_MAX);

	plot.registerSink(qt_time_block->name(), nb_channels,
			plot.axisInterval(QwtPlot::xBottom).width() *
			adc.sampleRate());
	plot.disableLegend();

	iio = iio_manager::get_instance(ctx,
			filt->device_name(TOOL_OSCILLOSCOPE));
	gr::hier_block2_sptr hier = iio->to_hier_block2();
	qDebug() << "Manager created:\n" << gr::dot_graph(hier).c_str();

	struct iio_device *dev = adc.iio_adc();
	unsigned int chIdx = 0;
	for (unsigned int i = 0; i < iio_device_get_channels_count(dev); i++) {
		struct iio_channel *chn = iio_device_get_channel(dev, i);

		if (iio_channel_is_output(chn) ||
				!iio_channel_is_scan_element(chn))
			continue;

		const char *id = iio_channel_get_name(chn);
		string s = "Channel ";
		if (!id) {
			s += to_string(chIdx + 1);
			id = s.c_str();
		}

		QWidget *ch_widget = new QWidget(this);
		Ui::Channel channel_ui;

		channel_ui.setupUi(ch_widget);
		channel_ui.name->setText(id);

		QString stylesheet(channel_ui.box->styleSheet());
		stylesheet += QString("\nQCheckBox::indicator {\nborder-color: %1;\n}\nQCheckBox::indicator:checked {\nbackground-color: %1;\n}\n"
				).arg(plot.getLineColor(chIdx).name());

		channel_ui.box->setStyleSheet(stylesheet);

		channel_ui.box->setProperty("id", QVariant(chIdx));
		channel_ui.btn->setProperty("id", QVariant(chIdx));
		channel_ui.name->setProperty("id", QVariant(chIdx));

		connect(channel_ui.box, SIGNAL(toggled(bool)), this,
				SLOT(channel_box_toggled(bool)));
		connect(channel_ui.name, SIGNAL(toggled(bool)),
				SLOT(channel_name_checked(bool)));

		/* For now, we only have one menu - only the channel1 options
		 * icon can open it */
		connect(channel_ui.btn, SIGNAL(pressed()),
				this, SLOT(toggleRightMenu()));

		ui->channelsList->addWidget(ch_widget);

		settings_group->addButton(channel_ui.btn);
		channels_group->addButton(channel_ui.name);

		chIdx++;
	}
	QWidget *chn0_widget = channelWidgetAtId(0);
	if (chn0_widget) {
		QPushButton *name = chn0_widget->findChild<QPushButton *>("name");
		name->setChecked(true);
	}


	connect(ui->rightMenu, SIGNAL(finished(bool)), this,
			SLOT(rightMenuFinished(bool)));

	/* Cursors Settings */
	QWidget *cursor_widget = new QWidget(this);
	Ui::Channel cursor_ui;

	cursor_ui.setupUi(cursor_widget);
	ui->cursors_settings->addWidget(cursor_widget);

	settings_group->addButton(cursor_ui.btn);
	cursor_ui.btn->setProperty("id", QVariant(-1));
	cursor_ui.name->setText("Cursors");
	cursor_ui.box->setChecked(false);
	QString stylesheet(cursor_ui.box->styleSheet());
	stylesheet += QString("\nQCheckBox::indicator {"
				"border-color: rgb(74, 100, 255);"
				"border-radius: 4px;"
				"}"
				"QCheckBox::indicator:checked {"
				"background-color: rgb(74, 100, 255);"
				"}");
	cursor_ui.box->setStyleSheet(stylesheet);
	connect(cursor_ui.btn, SIGNAL(pressed()),
				this, SLOT(toggleRightMenu()));
	connect(cursor_ui.box, SIGNAL(toggled(bool)), this,
			SLOT(onCursorsToggled(bool)));

	/* Measurements Settings */
	int measure_panel = ui->stackedWidget->indexOf(ui->measureSettings);

	Ui::MeasureSettings *msettings_ui = new Ui::MeasureSettings();
	msettings_ui->setupUi(ui->measureSettings);

	QWidget *measure_widget = new QWidget(this);
	Ui::Channel measure_ui;

	measure_ui.setupUi(measure_widget);
	ui->measure_settings->addWidget(measure_widget);
	settings_group->addButton(measure_ui.btn);
	measure_ui.btn->setProperty("id", QVariant(-measure_panel));
	measure_ui.box->setText("Measure");
	measure_ui.box->setChecked(false);
	measure_ui.box->setStyleSheet(stylesheet);

	connect(measure_ui.btn, SIGNAL(pressed()),
				this, SLOT(toggleRightMenu()));
	connect(measure_ui.box, SIGNAL(toggled(bool)), this,
			SLOT(onMeasureToggled(bool)));
	connect(measure_ui.box, SIGNAL(toggled(bool)),
		&plot, SLOT(setMeasuremensEnabled(bool)));

	/* Trigger Settings */
	QWidget *trig_widget = new QWidget(this);
	Ui::Trigger trig_ui;

	trig_ui.setupUi(trig_widget);
	ui->trigger_settings->addWidget(trig_widget);
	settings_group->addButton(trig_ui.btn);
	trig_ui.btn->setProperty("id", QVariant(-triggers_panel));
	connect(trig_ui.btn, SIGNAL(pressed()),
				this, SLOT(toggleRightMenu()));

	plot.setZoomerEnabled(true);

	create_math_panel();

	/* Gnuradio Blocks Connections */

	/* Lock the flowgraph if we are already started */
	bool started = iio->started();
	if (started)
		iio->lock();

	auto adc_samp_conv = gnuradio::get_initial_sptr(
			new adc_sample_conv(nb_channels));
	adc_samp_conv->setCorrectionGain(0, gain_ch1);
	adc_samp_conv->setCorrectionGain(1, gain_ch2);

	for (unsigned int i = 0; i < nb_channels; i++) {
		ids[i] = iio->connect(adc_samp_conv, i, i,
				true, qt_time_block->nsamps());

		iio->connect(adc_samp_conv, i, qt_time_block, i);
	}

	adc_samp_conv_block = adc_samp_conv;

	if (started)
		iio->unlock();

	/* Measure panel */
	measurePanel = new QWidget(this);
	measure_panel_ui = new Ui::MeasurementsPanel();
	measure_panel_ui->setupUi(measurePanel);
	measurePanel->hide();

	connect(&plot, SIGNAL(measurementsAvailable()),
		SLOT(onMeasuremetsAvailable()));

	/* Plot layout */

	/* Top transparent widget */

	ui->gridLayoutPlot->addWidget(measurePanel, 0, 1, 1, 1);
	ui->gridLayoutPlot->addWidget(plot.topArea(), 1, 0, 1, 3);
	ui->gridLayoutPlot->addWidget(plot.leftHandlesArea(), 1, 0, 3, 1);
	ui->gridLayoutPlot->addWidget(&plot, 2, 1, 1, 1);
	ui->gridLayoutPlot->addWidget(plot.rightHandlesArea(), 1, 2, 3, 1);
	ui->gridLayoutPlot->addWidget(plot.bottomHandlesArea(), 3, 0, 1, 3);

	/* Default plot settings */
	plot.setSampleRate(adc.sampleRate(), 1, "");
	plot.setActiveVertAxis(0);

	for (unsigned int i = 0; i < nb_channels; i++) {
		plot.Curve(i)->setAxes(
				QwtAxisId(QwtPlot::xBottom, 0),
				QwtAxisId(QwtPlot::yLeft, i));
	}

	plot.setMinimumHeight(300);
	plot.setMinimumWidth(500);

	plot.levelTriggerA()->setMobileAxis(QwtAxisId(QwtPlot::yLeft, 0));
	plot.levelTriggerB()->setMobileAxis(QwtAxisId(QwtPlot::yLeft, 1));

	plot.setTriggerAEnabled(trigger_settings.levelA_enabled());
	plot.setTriggerBEnabled(trigger_settings.levelB_enabled());
	plot.levelTriggerA()->setPosition(trigger_settings.levelA_value());
	plot.levelTriggerB()->setPosition(trigger_settings.levelB_value());

	// TO DO: Give user the option to make these axes visible
	plot.enableAxis(QwtPlot::yLeft, false);
	plot.enableAxis(QwtPlot::xBottom, false);
	plot.setUsingLeftAxisScales(false);

	fft_plot.setMinimumHeight(250);
	fft_plot.setMinimumWidth(500);

	hist_plot.setMinimumHeight(200);
	hist_plot.setMinimumWidth(300);

	xy_plot.setMinimumHeight(200);
	xy_plot.setMinimumWidth(300);

	xy_plot.setVertUnitsPerDiv(5);
	xy_plot.setHorizUnitsPerDiv(5);

	ui->hlayout_fft->addWidget(&fft_plot);
	ui->container_fft_plot->hide();

	ui->gridLayoutHist->addWidget(&hist_plot, 0, 0);
	hist_plot.hide();

	ui->gridLayout_XY->addWidget(&xy_plot, 0, 0);
	xy_plot.hide();

	ui->rightMenu->setMaximumWidth(0);

	// Controls for scale/division and position controls (Horizontal & Vertical)
	timeBase = new ScaleSpinButton({
				{"ns", 1E-9},
				{"μs", 1E-6},
				{"ms", 1E-3},
				{"s", 1E0}
				}, "Time Base", 100e-9, 1E0);
	timePosition = new PositionSpinButton({
				{"ns", 1E-9},
				{"μs", 1E-6},
				{"ms", 1E-3},
				{"s", 1E0}
				}, "Position",
				-timeBase->maxValue() * 5,
				timeBase->maxValue() * 5);
	voltsPerDiv = new ScaleSpinButton({
				{"μVolts", 1E-6},
				{"mVolts", 1E-3},
				{"Volts", 1E0}
				}, "Volts/Div", 1e-6, 1e1);
	voltsPosition  = new PositionSpinButton({
				{"μVolts", 1E-6},
				{"mVolts", 1E-3},
				{"Volts", 1E0}
				}, "Position",
				-voltsPerDiv->maxValue() * 5,
				voltsPerDiv->maxValue() * 5);

	ch_ui = new Ui::ChannelSettings();
	ch_ui->setupUi(ui->channelSettings);

	ch_ui->horizontal->insertWidget(1, timeBase, 0, Qt::AlignLeft);
	ch_ui->horizontal->insertWidget(2, timePosition, 0, Qt::AlignLeft);
	ch_ui->vertical->insertWidget(1, voltsPerDiv, 0, Qt::AlignLeft);
	ch_ui->vertical->insertWidget(2, voltsPosition, 0, Qt::AlignLeft);

	timeBase->setValue(plot.HorizUnitsPerDiv());
	voltsPerDiv->setValue(plot.VertUnitsPerDiv());
	timePosition->setStep(timeBase->value() / 10);
	voltsPosition->setStep(voltsPerDiv->value() / 10);

	/* General Settings Menu */
	gsettings_ui = new Ui::OscGeneralSettings();
	gsettings_ui->setupUi(ui->generalSettings);
	settings_group->addButton(ui->btnGeneralSettings);

	int gsettings_panel = ui->stackedWidget->indexOf(ui->generalSettings);
	ui->btnGeneralSettings->setProperty("id", QVariant(-gsettings_panel));

	connect(gsettings_ui->FFT_view, SIGNAL(toggled(bool)),
		SLOT(onFFT_view_toggled(bool)));
	connect(gsettings_ui->XY_view, SIGNAL(toggled(bool)),
		SLOT(onXY_view_toggled(bool)));
	connect(gsettings_ui->Histogram_view, SIGNAL(toggled(bool)),
		SLOT(onHistogram_view_toggled(bool)));

	connect(ui->btnGeneralSettings, SIGNAL(pressed()),
				this, SLOT(toggleRightMenu()));

	connect(runButton, SIGNAL(toggled(bool)), this,
			SLOT(runStopToggled(bool)));
	connect(ui->pushButtonRunStop, SIGNAL(toggled(bool)), this,
			SLOT(runStopToggled(bool)));
	connect(runButton, SIGNAL(toggled(bool)), ui->pushButtonRunStop,
			SLOT(setChecked(bool)));
	connect(ui->pushButtonRunStop, SIGNAL(toggled(bool)), runButton,
			SLOT(setChecked(bool)));

	// Signal-Slot Connections

	connect(timeBase, SIGNAL(valueChanged(double)),
		SLOT(onHorizScaleValueChanged(double)));
	connect(voltsPerDiv, SIGNAL(valueChanged(double)),
		SLOT(onVertScaleValueChanged(double)));
	connect(timePosition, SIGNAL(valueChanged(double)),
		SLOT(onHorizOffsetValueChanged(double)));
	connect(voltsPosition, SIGNAL(valueChanged(double)),
		SLOT(onVertOffsetValueChanged(double)));

	connect(&plot, SIGNAL(channelOffsetChanged(double)),
		SLOT(onChannelOffsetChanged(double)));

	connect(this, SIGNAL(selectedChannelChanged(int)),
		&plot, SLOT(setSelectedChannel(int)));

	// Connections with Trigger Settings
	connect(&trigger_settings, SIGNAL(triggerAenabled(bool)),
		&plot, SLOT(setTriggerAEnabled(bool)));
	connect(&trigger_settings, SIGNAL(triggerBenabled(bool)),
		&plot, SLOT(setTriggerBEnabled(bool)));
	connect(&trigger_settings, SIGNAL(levelAChanged(double)),
		plot.levelTriggerA(), SLOT(setPosition(double)));
	connect(plot.levelTriggerA(), SIGNAL(positionChanged(double)),
		&trigger_settings, SLOT(setTriggerLevelA(double)));
	connect(&trigger_settings, SIGNAL(levelBChanged(double)),
		plot.levelTriggerB(), SLOT(setPosition(double)));
	connect(plot.levelTriggerB(), SIGNAL(positionChanged(double)),
		&trigger_settings, SLOT(setTriggerLevelB(double)));

	// Trigger Delay
	connect(&trigger_settings, SIGNAL(delayChanged(double)),
			SLOT(onTriggerSettingsDelayChanged(double)));
	connect(&plot, SIGNAL(timeTriggerValueChanged(double)),
			SLOT(onTimeTriggerDelayChanged(double)));

	connect(this, SIGNAL(triggerDelayChanged(double)), this,
			SLOT(updateTriggerSpinbox(double)));
	connect(this, SIGNAL(triggerDelayChanged(double)), this,
			SLOT(updatePlotHorizDelay(double)));

	Ui::CursorsSettings cr_ui;
	cr_ui.setupUi(ui->cursorsSettings);
	connect(cr_ui.vCursorsEnanble, SIGNAL(toggled(bool)),
		&plot, SLOT(setVertCursorsEnabled(bool)));
	connect(cr_ui.hCursorsEnanble, SIGNAL(toggled(bool)),
		&plot, SLOT(setHorizCursorsEnabled(bool)));

	if (nb_channels < 2)
		gsettings_ui->XY_view->hide();
}

Oscilloscope::~Oscilloscope()
{
	for (unsigned int i = 0; i < nb_channels; i++)
		iio->stop(ids[i]);
	if (fft_is_visible)
		for (unsigned int i = 0; i < nb_channels; i++)
			iio->stop(fft_ids[i]);
	if (hist_is_visible)
		for (unsigned int i = 0; i < nb_channels; i++)
			iio->stop(hist_ids[i]);
	if (xy_is_visible)
		for (unsigned int i = 0; i < (nb_channels & ~1); i++)
			iio->stop(xy_ids[i]);

	bool started = iio->started();
	if (started)
		iio->lock();

	for (unsigned int i = 0; i < nb_channels; i++)
		iio->disconnect(ids[i]);
	if (fft_is_visible)
		for (unsigned int i = 0; i < nb_channels; i++)
			iio->disconnect(fft_ids[i]);
	if (hist_is_visible)
		for (unsigned int i = 0; i < nb_channels; i++)
			iio->disconnect(hist_ids[i]);
	if (xy_is_visible)
		for (unsigned int i = 0; i < (nb_channels & ~1); i++)
			iio->disconnect(xy_ids[i]);

	if (started)
		iio->unlock();

	gr::hier_block2_sptr hier = iio->to_hier_block2();
	qDebug() << "OSC disconnected:\n" << gr::dot_graph(hier).c_str();

	delete[] xy_ids;
	delete[] hist_ids;
	delete[] fft_ids;
	delete[] ids;
	delete ch_ui;
	delete gsettings_ui;
	delete measure_panel_ui;
	delete ui;
}

void Oscilloscope::create_math_panel()
{
	/* Math stuff */
    settings_group->addButton(ui->btnAddMath);
    connect(ui->btnAddMath, SIGNAL(pressed()),
				this, SLOT(toggleRightMenu()));

	QWidget *panel = new QWidget(this);
	Ui::MathPanel math_ui;

	math_ui.setupUi(panel);
	QPushButton *btn = math_ui.btnAddChannel;

	Math *math = new Math(nullptr, nb_channels);

	connect(math, &Math::functionValid,
			[=](const QString &function) {
				btn->setEnabled(true);
				btn->setProperty("function",
						QVariant(function));
			});

	connect(math, &Math::stateReseted, [=]() {
				btn->setEnabled(false);
			});

	connect(btn, &QPushButton::clicked,
			[=]() {
				QVariant var = btn->property("function");
				add_math_channel(var.toString().toStdString());
			});

	QVBoxLayout *layout = static_cast<QVBoxLayout *>(panel->layout());
	layout->insertWidget(0, math);

	int panel_id = ui->stackedWidget->insertWidget(-1, panel);
	ui->btnAddMath->setProperty("id", QVariant(-panel_id));
}

unsigned int Oscilloscope::find_curve_number()
{
	unsigned int id = 0;
	bool found;

	do {
		found = false;

		for (unsigned int i = 0; !found && i < nb_math_channels; i++) {
			QWidget *parent = ui->channelsList->itemAt(nb_channels + i)->widget();

			found = parent->property("curve_nb").toUInt() == id;
		}

		id++;
	} while (found);

	return id - 1;
}

void Oscilloscope::add_math_channel(const std::string& function)
{
	auto math = iio::iio_math::make(function, nb_channels);
	unsigned int curve_id = nb_channels + nb_math_channels;
	unsigned int curve_number = find_curve_number();

	nb_math_channels++;

	QString qname = QString("Math %1").arg(math_chn_counter++);
	std::string name = qname.toStdString();

	auto math_sink = adiscope::scope_sink_f::make(
			plot.axisInterval(QwtPlot::xBottom).width() * adc.sampleRate(),
			adc.sampleRate(), name, 1, (QObject *)&plot);

	/* Add the math block and the math scope sink into a container, so that
	 * we can disconnect them when removing the math channel later */
	auto math_pair = QPair<gr::basic_block_sptr, gr::basic_block_sptr>(
				math, math_sink);
	math_sinks.insert(qname, math_pair);

	/* Lock the flowgraph if we are already started */
	bool started = iio->started();
	if (started)
		iio->lock();

	for (unsigned int i = 0; i < nb_channels; i++)
		iio->connect(adc_samp_conv_block, i, math, i);
	iio->connect(math, 0, math_sink, 0);

	if (started)
		iio->unlock();

	plot.registerSink(name, 1,
			plot.axisInterval(QwtPlot::xBottom).width() *
			adc.sampleRate());

	QWidget *channel_widget = new QWidget(this);
	Ui::ChannelMath channel_ui;

	channel_ui.setupUi(channel_widget);
	channel_ui.name->setText(QString("Math %1").arg(curve_number + 1));

	QString stylesheet(channel_ui.box->styleSheet());
	stylesheet += QString("\nQCheckBox::indicator {\nborder-color: %1;\n}\nQCheckBox::indicator:checked {\nbackground-color: %1;\n}\n"
			).arg(plot.getLineColor(curve_id).name());
	channel_ui.box->setStyleSheet(stylesheet);

	channel_widget->setProperty("curve_nb", QVariant(curve_number));
	channel_ui.box->setProperty("id", QVariant(curve_id));
	channel_ui.btn->setProperty("id", QVariant(curve_id));
	channel_ui.name->setProperty("id", QVariant(curve_id));
	channel_ui.delBtn->setProperty("curve_name", QVariant(qname));

	connect(channel_ui.box, SIGNAL(toggled(bool)), this,
			SLOT(channel_box_toggled(bool)));

	connect(channel_ui.btn, SIGNAL(pressed()),
			this, SLOT(toggleRightMenu()));

	connect(channel_ui.name, SIGNAL(toggled(bool)),
				SLOT(channel_name_checked(bool)));

	connect(channel_ui.delBtn, SIGNAL(pressed()),
			this, SLOT(del_math_channel()));

	ui->channelsList->addWidget(channel_widget);

	settings_group->addButton(channel_ui.btn);
	channels_group->addButton(channel_ui.name);

	plot.Curve(curve_id)->setAxes(
			QwtAxisId(QwtPlot::xBottom, 0),
			QwtAxisId(QwtPlot::yLeft, curve_id));
	plot.replot();

	/* We added a Math channel that is enabled by default,
	 * so enable the Run button */
	updateRunButton(true);
}

void Oscilloscope::del_math_channel()
{
	QPushButton *delBtn = static_cast<QPushButton *>(QObject::sender());
	QWidget *parent = delBtn->parentWidget();
	QPushButton *btn = parent->findChild<QPushButton *>("btn");
	unsigned int curve_id = btn->property("id").toUInt();
	QString qname = delBtn->property("curve_name").toString();

	plot.unregisterSink(qname.toStdString());

	nb_math_channels--;

	/* Lock the flowgraph if we are already started */
	bool started = iio->started();
	if (started)
		iio->lock();

	/* Disconnect the blocks from the running flowgraph */
	auto pair = math_sinks.take(qname);
	for (unsigned int i = 0; i < nb_channels; i++)
		iio->disconnect(adc_samp_conv_block, i, pair.first, i);
	iio->disconnect(pair.first, 0, pair.second, 0);

	if (started)
		iio->unlock();

	/* Close the right menu if it shows the actual channel */
	if (btn == settings_group->checkedButton()) {
		settings_group->setExclusive(false);
		btn->setChecked(false);
		active_settings_btn = nullptr;
		ui->rightMenu->toggleMenu(false);
	}

	/* Remove the math channel from the bottom list of channels */
	settings_group->removeButton(btn);
	ui->channelsList->removeWidget(parent);
	delete parent;

	/* If the removed channel is before the current axis, we update the
	 * current axis to account for the index change */
	int current_axis = plot.activeVertAxis();
	if (current_axis > curve_id)
		plot.setActiveVertAxis(current_axis - 1);

	/* Before removing the axis, remove the offset widgets */
	plot.removeOffsetWidgets(curve_id);

	/* Remove the axis that corresponds to the curve we drop */
	plot.removeLeftVertAxis(curve_id);

	for (unsigned int i = nb_channels;
			i < nb_channels + nb_math_channels; i++) {
		QWidget *parent = ui->channelsList->itemAt(i)->widget();
		QPushButton *btn = parent->findChild<QPushButton *>("btn");
		QCheckBox *box = parent->findChild<QCheckBox *>("box");

		/* Update the IDs */
		btn->setProperty("id", QVariant(i));
		box->setProperty("id", QVariant(i));

		/* Update the curve-to-axis map */
		plot.Curve(i)->setAxes(
				QwtAxisId(QwtPlot::xBottom, 0),
				QwtAxisId(QwtPlot::yLeft, i));
	}

	updateRunButton(false);
}

void Oscilloscope::on_actionClose_triggered()
{
	this->close();
}

void Oscilloscope::runStopToggled(bool checked)
{
	QPushButton *btn = ui->pushButtonRunStop;

	if (checked) {
		btn->setText("Stop");

		plot.setSampleRate(active_sample_rate, 1, "");

		for (unsigned int i = 0; i < nb_channels; i++)
			iio->start(ids[i]);
		if (fft_is_visible)
			for (unsigned int i = 0; i < nb_channels; i++)
				iio->start(fft_ids[i]);
		if (hist_is_visible)
			for (unsigned int i = 0; i < nb_channels; i++)
				iio->start(hist_ids[i]);
		if (xy_is_visible)
			for (unsigned int i = 0; i < (nb_channels & ~1); i++)
				iio->start(xy_ids[i]);
	} else {
		btn->setText("Run");

		for (unsigned int i = 0; i < nb_channels; i++)
			iio->stop(ids[i]);
		if (fft_is_visible)
			for (unsigned int i = 0; i < nb_channels; i++)
				iio->stop(fft_ids[i]);
		if (hist_is_visible)
			for (unsigned int i = 0; i < nb_channels; i++)
				iio->stop(hist_ids[i]);
		if (xy_is_visible)
			for (unsigned int i = 0; i < (nb_channels & ~1); i++)
				iio->stop(xy_ids[i]);
	}
}

void Oscilloscope::onFFT_view_toggled(bool visible)
{
	/* Lock the flowgraph if we are already started */
	bool started = iio->started();
	if (started)
		iio->lock();

	if (visible) {
		std::string mag2dB_formula = "20 * log10(x/4096/" + std::to_string(qt_fft_block->nsamps() / 2) + ")"; // 4096 = 2^NUM_ADC_BITS

		for (unsigned int i = 0; i < nb_channels; i++) {
			auto fft = gnuradio::get_initial_sptr(
					new fft_block(false, fft_size));

			fft_ids[i] = iio->connect(fft, i, 0, true);

			auto ctm = blocks::complex_to_mag::make(1);
			auto m2dB = iio::iio_math::make(mag2dB_formula);

			iio->connect(fft, 0, ctm, 0);
			iio->connect(ctm, 0, m2dB, 0);
			iio->connect(m2dB, 0, qt_fft_block, i);

			if (ui->pushButtonRunStop->isChecked())
				iio->start(fft_ids[i]);
		}

		ui->container_fft_plot->show();
	} else {
		ui->container_fft_plot->hide();

		for (unsigned int i = 0; i < nb_channels; i++)
			iio->disconnect(fft_ids[i]);
	}

	fft_is_visible = visible;

	if (started)
		iio->unlock();
}

void Oscilloscope::onHistogram_view_toggled(bool visible)
{
	/* Lock the flowgraph if we are already started */
	bool started = iio->started();
	if (started)
		iio->lock();

	if (visible) {
		for (unsigned int i = 0; i < nb_channels; i++) {
			hist_ids[i] = iio->connect(qt_hist_block, i, i, true);

			if (ui->pushButtonRunStop->isChecked())
				iio->start(hist_ids[i]);
		}

		hist_plot.show();
	} else {
		hist_plot.hide();

		for (unsigned int i = 0; i < nb_channels; i++)
			iio->disconnect(hist_ids[i]);
	}

	hist_is_visible = visible;

	if (started)
		iio->unlock();
}

void Oscilloscope::onXY_view_toggled(bool visible)
{
	/* Lock the flowgraph if we are already started */
	bool started = iio->started();
	if (started)
		iio->lock();

	if (visible) {

		for (unsigned int i = 0; i < nb_channels / 2; i++) {
			auto ftc = blocks::float_to_complex::make(1);
			auto basic = ftc->to_basic_block();

			xy_ids[i * 2] = iio->connect(basic, i * 2, 0, true);
			xy_ids[i * 2 + 1] = iio->connect(basic,
					i * 2 + 1, 1, true);

			printf("IDs: %s / %s\n", xy_ids[i * 2]->alias().c_str(),
					xy_ids[i * 2 + 1]->alias().c_str());

			iio->connect(ftc, 0, this->qt_xy_block, i);
		}

		if (ui->pushButtonRunStop->isChecked())
			for (unsigned int i = 0; i < (nb_channels & ~1); i++)
				iio->start(xy_ids[i]);

		xy_plot.show();
	} else {
		xy_plot.hide();

		for (unsigned int i = 0; i < (nb_channels & ~1); i++)
			iio->iio_manager::disconnect(xy_ids[i]);
	}

	xy_is_visible = visible;

	if (started)
		iio->unlock();
}

void adiscope::Oscilloscope::onCursorsToggled(bool on)
{
	QCheckBox *box = static_cast<QCheckBox *>(QObject::sender());
	QPushButton *btn = box->parentWidget()->findChild<QPushButton *>("btn");

	if (!on) {
		if (btn->isChecked()) {
			settings_group->setExclusive(false);
			btn->setChecked(false);
			toggleRightMenu(btn);
		}
	}

	plot.setMeasurementCursorsEnabled(on);
}

void adiscope::Oscilloscope::onMeasureToggled(bool on)
{
	QCheckBox *box = static_cast<QCheckBox *>(QObject::sender());
	QPushButton *btn = box->parentWidget()->findChild<QPushButton *>("btn");

	if (!on) {
		if (btn->isChecked()) {
			settings_group->setExclusive(false);
			btn->setChecked(false);
			toggleRightMenu(btn);
		}
	}
	measurePanel->setVisible(on);
}

void Oscilloscope::updateTriggerSpinbox(double value)
{
	trigger_settings.setDelay(value);
}

void Oscilloscope::updatePlotHorizDelay(double value)
{
	plot.setHorizDelay(value);
	plot.updateAxes();
}

void Oscilloscope::onTriggerSettingsDelayChanged(double value)
{
	if (triggerDelay != value) {
		triggerDelay = value;
		emit triggerDelayChanged(value);
	}
}

void Oscilloscope::onTimeTriggerDelayChanged(double value)
{
	double delay = value;

	if (triggerDelay != delay) {
		triggerDelay = delay;
		emit triggerDelayChanged(delay);
	}
}

void Oscilloscope::comboBoxUpdateToValue(QComboBox *box, double value, std::vector<double>list)
{
	int i = find_if( list.begin(), list.end(),
				[&value](const double element) {return element == value;} ) - list.begin();
	if (i < list.size())
		box->setCurrentIndex(i);
}

void adiscope::Oscilloscope::on_comboBox_currentIndexChanged(const QString &arg1)
{
	bool ok;
	int size = arg1.toInt(&ok);

	if (!ok)
		return;

	if (size != fft_size) {
		fft_size = size;

		if (fft_is_visible) {
			bool started = iio->started();
			if (started)
				iio->lock();

			qt_fft_block->set_nsamps(fft_size);

			for (unsigned int i = 0; i < nb_channels; i++)
				iio->disconnect(fft_ids[i]);

			if (started)
				iio->unlock();

			onFFT_view_toggled(fft_is_visible);

			if (started)
				iio->lock();

			for (unsigned int i = 0; i < nb_channels; i++)
				iio->set_buffer_size(fft_ids[i], fft_size);

			if (started)
				iio->unlock();
		}
	}
}

void adiscope::Oscilloscope::updateRunButton(bool ch_enabled)
{
	for (unsigned int i = 0; !ch_enabled &&
			i < nb_channels + nb_math_channels; i++) {
		QWidget *parent = ui->channelsList->itemAt(i)->widget();
		QCheckBox *box = parent->findChild<QCheckBox *>("box");
		ch_enabled = box->isChecked();
	}

	ui->pushButtonRunStop->setEnabled(ch_enabled);
	menuRunButton->setEnabled(ch_enabled);
	if (!ch_enabled) {
		ui->pushButtonRunStop->setChecked(false);
		menuRunButton->setChecked(false);
	}
}

void adiscope::Oscilloscope::channel_box_toggled(bool checked)
{
	QCheckBox *box = static_cast<QCheckBox *>(QObject::sender());
	QPushButton *btn = box->parentWidget()->findChild<QPushButton *>("btn");
	QPushButton *name = box->parentWidget()->findChild<QPushButton *>("name");
	unsigned int id = box->property("id").toUInt();

	if (checked) {
		qDebug() << "Attaching curve" << id;
		plot.AttachCurve(id);
		channels_group->addButton(name);
		name->setChecked(true);

	} else {
		if (btn->isChecked()) {
			settings_group->setExclusive(false);
			btn->setChecked(false);
			toggleRightMenu(btn);
		}

		qDebug() << "Detaching curve" << id;
		plot.DetachCurve(id);

		channels_group->removeButton(name);
		name->setChecked(false);
		if (channels_group->buttons().size() > 0)
			channels_group->buttons()[0]->setChecked(true);
	}

	plot.setOffsetWidgetVisible(id, checked);

	plot.replot();
	updateRunButton(checked);
}

void adiscope::Oscilloscope::channel_name_checked(bool checked)
{
	QPushButton *name = static_cast<QPushButton *>(QObject::sender());
	QCheckBox *box = name->parentWidget()->findChild<QCheckBox *>("box");

	setDynamicProperty(name->parentWidget(), "selected", checked);

	if (checked && !box->checkState())
		box->setChecked(true);

	// Get the channel that is curently selected
	QAbstractButton *selBtn = channels_group->checkedButton();
	int id;
	if (!selBtn)
		id = -1;
	else
		id = selBtn->property("id").toUInt();
	if (selectedChannel != id) {
		selectedChannel = id;
		emit selectedChannelChanged(id);
	}
}

void adiscope::Oscilloscope::onVertScaleValueChanged(double value)
{
	if (value != plot.VertUnitsPerDiv(plot.activeVertAxis())) {
		plot.setVertUnitsPerDiv(value, plot.activeVertAxis());
		plot.replot();
	}
	voltsPosition->setStep(value / 10);
}

void adiscope::Oscilloscope::onHorizScaleValueChanged(double value)
{
	if (value != plot.HorizUnitsPerDiv()) {
		plot.setHorizUnitsPerDiv(value);
		plot.replot();
	}

	timePosition->setStep(value / 10);

	double old_sample_rate = active_sample_rate;
	double plotTimeSpan = value * plot.xAxisNumDiv();
	double newSampleRate = pickSampleRateFor(plotTimeSpan, maxBufferSize);
	double newSampleCount = plotTimeSpan * newSampleRate;
	active_sample_rate = newSampleRate;

	/* Reconfigure the GNU Radio block to receive a different number of samples  */
	bool started = iio->started();
	if (started)
		iio->lock();
	this->qt_time_block->set_nsamps(newSampleCount);

	// Apply amplitude corrections when using different sample rates
	if (newSampleRate != old_sample_rate) {
		boost::shared_ptr<adc_sample_conv> block =
			dynamic_pointer_cast<adc_sample_conv>(adc_samp_conv_block);
		block->setFilterCompensation(0, adc.compTable(newSampleRate));
		block->setFilterCompensation(1, adc.compTable(newSampleRate));
	}

	adc.setSampleRate(newSampleRate);
	if (started)
		plot.setSampleRate(newSampleRate, 1, "");
	trigger_settings.setPlotNumSamples(newSampleCount);

	for (unsigned int i = 0; i < nb_channels; i++)
		iio->set_buffer_size(ids[i], newSampleCount);

	if (started)
		iio->unlock();
}

void adiscope::Oscilloscope::onVertOffsetValueChanged(double value)
{
	if (value != plot.VertOffset(plot.activeVertAxis())) {
		plot.setVertOffset(value, plot.activeVertAxis());
		plot.replot();
	}
}

void adiscope::Oscilloscope::onHorizOffsetValueChanged(double value)
{
	if (value != plot.HorizOffset()) {
		plot.setHorizOffset(value);
		plot.replot();
	}
}

void adiscope::Oscilloscope::rightMenuFinished(bool opened)
{
	menuOpened = opened;

	if (!opened && active_settings_btn && active_settings_btn->isChecked()) {
		int id = active_settings_btn->property("id").toInt();
		settings_panel_update(id);
		if (id >= 0) {
			update_chn_settings_panel(id);
		}
		ui->rightMenu->toggleMenu(true);
	}
}

void adiscope::Oscilloscope::toggleRightMenu(QPushButton *btn)
{
	int id = btn->property("id").toInt();
	bool btn_old_state = btn->isChecked();
	bool open = !menuOpened;

	active_settings_btn = btn;

	settings_group->setExclusive(!btn_old_state);

	if (open)
		settings_panel_update(id);

	if (id >= 0) {
		current_channel = id;
		plot.setActiveVertAxis(id);
		if (open) {
			update_chn_settings_panel(id, btn->parentWidget());
		}
	}

	ui->rightMenu->toggleMenu(open);
}

void adiscope::Oscilloscope::toggleRightMenu()
{
	toggleRightMenu(static_cast<QPushButton *>(QObject::sender()));
}

void Oscilloscope::settings_panel_update(int id)
{
	if (id >= 0)
        ui->stackedWidget->setCurrentIndex(0);
	else
        ui->stackedWidget->setCurrentIndex(-id);

        settings_panel_size_adjust();
}

void Oscilloscope::settings_panel_size_adjust()
{
	for (int i = 0; i < ui->stackedWidget->count(); i++) {
		QSizePolicy::Policy policy = QSizePolicy::Ignored;

		if (i == ui->stackedWidget->currentIndex()) {
			policy = QSizePolicy::Expanding;
		}
		QWidget *widget = ui->stackedWidget->widget(i);
		widget->setSizePolicy(policy, policy);
	}
	ui->stackedWidget->adjustSize();
}

void Oscilloscope::onChannelOffsetChanged(double value)
{
	voltsPosition->setValue(plot.VertOffset(plot.activeVertAxis()));
}

double Oscilloscope::pickSampleRateFor(double timeSpanSecs, double desiredBufferSize)
{
	double idealSampleRate = desiredBufferSize / timeSpanSecs;
	int srIdx = 0;

	// Pick the highest sample rate that we can set, that is lower or equal to
	// the idealSampleRate.
	for (int i = 0; i < sampling_rates.size(); i++) {
		if (idealSampleRate >= sampling_rates[i])
			srIdx = i;
	}

	idealSampleRate = sampling_rates[srIdx];

	return idealSampleRate;
}

<<<<<<< HEAD
QWidget * Oscilloscope::channelWidgetAtId(int id)
{
	QWidget *w = NULL;
	QPushButton *btn;
	bool found = false;

	for (unsigned int i = 0; !found &&
				i < nb_channels + nb_math_channels; i++) {

			w = ui->channelsList->itemAt(i)->widget();
			btn = w->findChild<QPushButton *>("btn");
			found = btn->property("id").toUInt() == id;
		}

	return w;
}

void Oscilloscope::update_chn_settings_panel(int id, QWidget *chn_widget)
{
	if (!chn_widget)
		chn_widget = channelWidgetAtId(id);
	if (!chn_widget)
		return;

	voltsPerDiv->setValue(plot.VertUnitsPerDiv(id));
	voltsPosition->setValue(plot.VertOffset(id));

	QPushButton *name = chn_widget->findChild<QPushButton *>("name");
	ch_ui->label_channelName->setText(name->text());
	QString stylesheet = QString("border: 2px solid %1"
					).arg(plot.getLineColor(id).name());
	ch_ui->line_channelColor->setStyleSheet(stylesheet);
=======
void Oscilloscope::onMeasuremetsAvailable()
{
	TimePrefixFormatter *hf = &horizMeasureFormat;
	MetricPrefixFormatter *vf = &vertMeasureFormat;

	measure_panel_ui->label_period_val->setText(
		hf->format(plot.measuredPeriod(), "", 3));

	measure_panel_ui->label_freq_val->setText(
		vf->format(plot.measuredFreq(), "Hz", 3));

	measure_panel_ui->label_min_val->setText(
		vf->format(plot.measuredMin(), "V", 3));

	measure_panel_ui->label_max_val->setText(
		vf->format(plot.measuredMax(), "V", 3));

	measure_panel_ui->label_ppeak_val->setText(
		vf->format(plot.measuredPkToPk(), "V", 3));

	measure_panel_ui->label_mean_val->setText(
		vf->format(plot.measuredMean(), "V", 3));

	measure_panel_ui->label_rms_val->setText(
		vf->format(plot.measuredRms(), "V", 3));

	measure_panel_ui->label_ac_rms_val->setText(
		vf->format(plot.measuredRmsAC(), "V", 3));

	measure_panel_ui->label_ampl_val->setText(
		vf->format(plot.measuredAmplitude(), "V", 3));

	measure_panel_ui->label_low_val->setText(
		vf->format(plot.measuredLow(), "V", 3));

	measure_panel_ui->label_high_val->setText(
		vf->format(plot.measuredHigh(), "V", 3));

	measure_panel_ui->label_middle_val->setText(
		vf->format(plot.measuredMiddle(), "V", 3));

	measure_panel_ui->label_overshoot_p_val->setText(
		vf->format(plot.measuredPosOvershoot(), "", 2) + "%");

	measure_panel_ui->label_overshoot_n_val->setText(
		vf->format(plot.measuredNegOvershoot(), "", 2) + "%");

	measure_panel_ui->label_rise_val->setText(
		hf->format(plot.measuredRiseTime(), "", 3));

	measure_panel_ui->label_fall_val->setText(
		hf->format(plot.measuredFallTime(), "", 3));

	measure_panel_ui->label_width_p_val->setText(
		hf->format(plot.measuredPosWidth(), "", 3));

	measure_panel_ui->label_width_n_val->setText(
		hf->format(plot.measuredNegWidth(), "", 3));

	measure_panel_ui->label_duty_p_val->setText(
		vf->format(plot.measuredPosDuty(), "", 2) + "%");

	measure_panel_ui->label_duty_n_val->setText(
		vf->format(plot.measuredNegDuty(), "", 2) + "%");
>>>>>>> bc701580
}<|MERGE_RESOLUTION|>--- conflicted
+++ resolved
@@ -1200,7 +1200,6 @@
 	return idealSampleRate;
 }
 
-<<<<<<< HEAD
 QWidget * Oscilloscope::channelWidgetAtId(int id)
 {
 	QWidget *w = NULL;
@@ -1233,7 +1232,8 @@
 	QString stylesheet = QString("border: 2px solid %1"
 					).arg(plot.getLineColor(id).name());
 	ch_ui->line_channelColor->setStyleSheet(stylesheet);
-=======
+}
+
 void Oscilloscope::onMeasuremetsAvailable()
 {
 	TimePrefixFormatter *hf = &horizMeasureFormat;
@@ -1298,5 +1298,4 @@
 
 	measure_panel_ui->label_duty_n_val->setText(
 		vf->format(plot.measuredNegDuty(), "", 2) + "%");
->>>>>>> bc701580
 }